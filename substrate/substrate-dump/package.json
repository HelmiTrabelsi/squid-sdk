{
  "name": "@subsquid/substrate-dump",
  "version": "0.2.0",
  "description": "Raw data archiving tool for substrate based chains",
  "license": "GPL-3.0-or-later",
  "repository": "git@github.com:subsquid/squid.git",
  "publishConfig": {
    "access": "public"
  },
  "bin": {
    "substrate-dump": "bin/run.js"
  },
  "files": [
    "lib",
    "src"
  ],
  "scripts": {
    "build": "rm -rf lib && tsc"
  },
  "dependencies": {
<<<<<<< HEAD
    "@sentry/node": "^7.70.0",
    "@subsquid/logger": "^1.3.0",
    "@subsquid/rpc-client": "^4.4.1",
    "@subsquid/substrate-data-raw": "^0.0.2",
    "@subsquid/util-internal": "^2.5.1",
    "@subsquid/util-internal-archive-layout": "^0.0.1",
    "@subsquid/util-internal-commander": "^1.3.0",
    "@subsquid/util-internal-counters": "^1.3.0",
    "@subsquid/util-internal-fs": "^0.1.0",
    "@subsquid/util-internal-hex": "^1.2.0",
    "@subsquid/util-internal-prometheus-server": "^1.2.0",
    "@subsquid/util-internal-range": "^0.0.0",
=======
    "@subsquid/logger": "^1.3.1",
    "@subsquid/rpc-client": "^4.4.2",
    "@subsquid/substrate-data-raw": "^0.0.3",
    "@subsquid/util-internal": "^2.5.2",
    "@subsquid/util-internal-archive-layout": "^0.1.0",
    "@subsquid/util-internal-commander": "^1.3.1",
    "@subsquid/util-internal-counters": "^1.3.1",
    "@subsquid/util-internal-fs": "^0.1.1",
    "@subsquid/util-internal-hex": "^1.2.1",
    "@subsquid/util-internal-prometheus-server": "^1.2.1",
    "@subsquid/util-internal-range": "^0.0.1",
>>>>>>> c850dd14
    "commander": "^11.0.0",
    "prom-client": "14.2.0",
    "source-map-support": "^0.5.21"
  },
  "devDependencies": {
<<<<<<< HEAD
    "@types/node": "^18.16.17",
    "@types/source-map-support": "0.5.7",
    "typescript": "~4.9.5"
=======
    "@types/node": "^18.18.0",
    "typescript": "~5.2.2"
>>>>>>> c850dd14
  }
}<|MERGE_RESOLUTION|>--- conflicted
+++ resolved
@@ -18,20 +18,7 @@
     "build": "rm -rf lib && tsc"
   },
   "dependencies": {
-<<<<<<< HEAD
     "@sentry/node": "^7.70.0",
-    "@subsquid/logger": "^1.3.0",
-    "@subsquid/rpc-client": "^4.4.1",
-    "@subsquid/substrate-data-raw": "^0.0.2",
-    "@subsquid/util-internal": "^2.5.1",
-    "@subsquid/util-internal-archive-layout": "^0.0.1",
-    "@subsquid/util-internal-commander": "^1.3.0",
-    "@subsquid/util-internal-counters": "^1.3.0",
-    "@subsquid/util-internal-fs": "^0.1.0",
-    "@subsquid/util-internal-hex": "^1.2.0",
-    "@subsquid/util-internal-prometheus-server": "^1.2.0",
-    "@subsquid/util-internal-range": "^0.0.0",
-=======
     "@subsquid/logger": "^1.3.1",
     "@subsquid/rpc-client": "^4.4.2",
     "@subsquid/substrate-data-raw": "^0.0.3",
@@ -43,19 +30,13 @@
     "@subsquid/util-internal-hex": "^1.2.1",
     "@subsquid/util-internal-prometheus-server": "^1.2.1",
     "@subsquid/util-internal-range": "^0.0.1",
->>>>>>> c850dd14
     "commander": "^11.0.0",
     "prom-client": "14.2.0",
     "source-map-support": "^0.5.21"
   },
   "devDependencies": {
-<<<<<<< HEAD
     "@types/node": "^18.16.17",
     "@types/source-map-support": "0.5.7",
     "typescript": "~4.9.5"
-=======
-    "@types/node": "^18.18.0",
-    "typescript": "~5.2.2"
->>>>>>> c850dd14
   }
 }